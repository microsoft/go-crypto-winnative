--- conflicted
+++ resolved
@@ -11,18 +11,6 @@
 )
 
 const (
-<<<<<<< HEAD
-	SHA1_ALGORITHM   = "SHA1"
-	SHA256_ALGORITHM = "SHA256"
-	SHA384_ALGORITHM = "SHA384"
-	SHA512_ALGORITHM = "SHA512"
-	AES_ALGORITHM    = "AES"
-	RSA_ALGORITHM    = "RSA"
-	MD5_ALGORITHM    = "MD5"
-	ECDSA_ALGORITHM  = "ECDSA"
-	ECDH_ALGORITHM   = "ECDH"
-	HKDF_ALGORITHM   = "HKDF"
-=======
 	SHA1_ALGORITHM     = "SHA1"
 	SHA256_ALGORITHM   = "SHA256"
 	SHA384_ALGORITHM   = "SHA384"
@@ -35,7 +23,7 @@
 	MD5_ALGORITHM      = "MD5"
 	ECDSA_ALGORITHM    = "ECDSA"
 	ECDH_ALGORITHM     = "ECDH"
->>>>>>> 77197b68
+	HKDF_ALGORITHM     = "HKDF"
 )
 
 const (
